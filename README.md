# Detección y Seguimiento de Personas con YOLO

<<<<<<< HEAD
## RECOMENDACIONES DE INSTALACIÓN DE ULTRALYTICS
=======
### RECOMENDACIONES DE INSTALACION DE ULTRALYTICS
>>>>>>> 40266de3

Si tu computadora no tiene una GPU compatible con CUDA, utiliza el siguiente comando para instalar ultralytics:

```bash
pip install --extra-index-url https://download.pytorch.org/whl/cpu torch torchvision numpy ultralytics
```

## comando de pruebas
```bash
python yolo-detection.py --source viedo-prueba01.mp4 --target-fps 30 --frame-skip 2 --ground-truth prueba01.csv --save-events out-prueba01.csv --tracker botsort.yaml --output-video out-prueba01.mp4
```

## Descripción General
Implementación avanzada para detectar, seguir y contar personas con YOLOv8 y ByteTrack en videos o cámaras. El sistema permite contar personas que cruzan una línea definida, evaluar el rendimiento contra datos de referencia y generar salidas de video de alta calidad.

## Funcionalidades

- **Detección**: Modelos YOLOv8, filtrado por confianza, soporte multi-clase
- **Seguimiento**: ByteTrack/BotSORT con IDs persistentes y recuperación automática
- **Conteo de Personas**: Conteo automático de personas que cruzan una línea definible
- **Control de Reproducción**: Pausa/reanudación con espacio, definición de línea de conteo interactiva
- **Optimización**: 
  - Redimensionamiento automático de videos
  - Control de FPS y salto de frames
  - Soporte para half precision (FP16) en GPU
  - Modo headless para entornos sin interfaz gráfica
- **Evaluación**: Comparación contra ground truth con métricas MAE y error porcentual
- **Registro de Datos**: Exportación de eventos de cruce a CSV con pandas
- **Visualización**: 
  - Cuadros delimitadores con IDs
  - Contador de FPS en tiempo real
  - HUD con estadísticas y métricas
- **Exportación de Video**: 
  - Grabación de video con toda la interfaz visual
  - Conversión a MP4 de alta calidad usando FFmpeg
  - Parámetros configurables de calidad y FPS

## Uso

Uso básico con parámetros predeterminados:
```bash
python yolo-detection.py --source 0
```

Usando un archivo de video con parámetros personalizados:
```bash
python yolo-detection.py --source video.mp4 --conf 0.5 --width 640 --height 480
```

Conteo con evaluación y salida de video:
```bash
python yolo-detection.py --source video.mp4 --ground-truth datos.csv --output-video resultado
```

### Argumentos de Línea de Comandos

#### Entrada y Modelo
- `--source`: Índice de cámara o ruta de archivo de video (predeterminado: "0")
- `--model`: Modelo YOLOv8 a utilizar (predeterminado: "yolov8n.pt")
- `--conf`: Umbral mínimo de confianza (predeterminado: 0.5)
- `--classes`: Clases a detectar (predeterminado: [0] para persona)
- `--imgsz`: Tamaño de imagen para inferencia (predeterminado: 320)

#### Control de Visualización
- `--width`: Ancho máximo de fotograma (predeterminado: 640)
- `--height`: Altura máxima de fotograma (predeterminado: 480)
- `--draw-boxes`: Dibujar cuadros delimitadores (predeterminado: activado)
- `--headless`: Modo sin interfaz gráfica, solo salida por consola

#### Control de Rendimiento
- `--fps`: FPS máximos para captura de cámara (predeterminado: 15)
- `--target-fps`: FPS objetivo para reproducción de videos (0=velocidad máxima)
- `--frame-skip`: Saltar N frames por cada frame procesado (0=desactivado)
- `--half`: Usar half precision (FP16) para reducir consumo de memoria en GPU

#### Seguimiento
- `--tracker`: Tipo de tracker (predeterminado: "bytetrack.yaml", alternativa: "botsort.yaml")

#### Evaluación y Registro
- `--ground-truth`: Ruta al archivo CSV con ground truth de conteos [time,in,out]
- `--save-events`: Guardar eventos de cruce en archivo CSV [frame,track_id,event,count]

#### Salida de Video
- `--output-video`: Guardar video con UI en archivo MP4 usando FFmpeg (ej: output.mp4)

## Controles Interactivos

Durante la ejecución, los siguientes controles están disponibles:

- `Espacio`: Pausar/reanudar la reproducción del video
- `l`: Activar modo de definición de línea (requiere dos clics para definir los puntos)
- `+`: Aumentar el salto de frames
- `-`: Disminuir el salto de frames
- `Esc` o `q`: Salir del programa

## Requisitos
- Python 3.6+
- OpenCV
- Ultralytics YOLOv8
- NumPy
- Pandas
- FFmpeg (opcional, para conversión de video a MP4 de alta calidad)

## Instalación de FFmpeg

Para aprovechar la conversión de video de alta calidad, es recomendable instalar FFmpeg:

### En Ubuntu/Debian:
```bash
sudo apt-get update
sudo apt-get install ffmpeg
```

### En macOS (con Homebrew):
```bash
brew install ffmpeg
```

### En Windows:
Descargar de [FFmpeg.org](https://ffmpeg.org/download.html) y añadir al PATH.

## Formato de Archivos

### Ground Truth (CSV)
```
time,in,out
10,2,0
20,5,1
30,8,3
```

### Eventos de Salida (CSV)
```
frame,track_id,event,count_in,count_out,time_sec
120,1,IN,1,0,4.5
180,2,IN,2,0,6.2
240,1,OUT,2,1,8.3
```<|MERGE_RESOLUTION|>--- conflicted
+++ resolved
@@ -1,11 +1,6 @@
 # Detección y Seguimiento de Personas con YOLO
 
-<<<<<<< HEAD
-## RECOMENDACIONES DE INSTALACIÓN DE ULTRALYTICS
-=======
 ### RECOMENDACIONES DE INSTALACION DE ULTRALYTICS
->>>>>>> 40266de3
-
 Si tu computadora no tiene una GPU compatible con CUDA, utiliza el siguiente comando para instalar ultralytics:
 
 ```bash
